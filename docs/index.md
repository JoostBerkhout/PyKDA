#
![logo](images/logo.JPG)

<<<<<<< HEAD
Welcome to the documentation of the Python package `pykda` which implements the
Kemeny Decomposition Algorithm (KDA) from [Berkhout and Heidergott (2019)](https://research.vu.nl/ws/portalfiles/portal/104470560/Analysis_of_Markov_influence_graphs.pdf).
This package allows to decompose a Markov chain into clusters of states, 
where states within a cluster are relatively more connected to each other compared
=======
Welcome to the Python package `pykda`. It implements the Kemeny Decomposition 
Algorithm (KDA) from [Berkhout and Heidergott (2019)](https://research.vu.nl/ws/portalfiles/portal/104470560/Analysis_of_Markov_influence_graphs.pdf)
 which allows to decompose a Markov chain into clusters of states, 
where states within a cluster are relatively more connected to each other than compared
>>>>>>> 9a695e21
to states outside the cluster. 

KDA uses the Kemeny constant as a connectivity measure.
The Kemeny constant is equal to the expected number of steps it takes to go from
an arbitrary state to a random state drawn according to the stationary distribution
of the Markov chain.

The package also contains Markov chain tooling for the calculations; for more
details about these calculations and the theory, please refer to the book from
[Kemeny and Snell (1976)](https://link-springer-com.vu-nl.idm.oclc.org/book/9780387901923).

### About

This package is an attempt to make the code from [Berkhout and Heidergott (2019)](https://research.vu.nl/ws/portalfiles/portal/104470560/Analysis_of_Markov_influence_graphs.pdf)
more accessible to the public. Also, it serves as a practice project for the
author (Joost Berkhout) to learn about software package development in Python.

`pykda` uses Python 3.10+ and depends on the following packages:

- `numpy`: for numerical linear algebra calculations.
- `tarjan`: to determine strongly connected components in graphs.
- `pyvis`: to visualize the Markov chain and the KDA clusters.

### Contributing

Feel free to contribute! For major changes, please open an issue first
to discuss what you would like to change.
Please make to add tests of the new code where appropriate 
and use pre-commit.

### Acknowledgement
The author would like to thank [Leon Lan](https://github.com/leonlan) for his help
and inspiration. The setup in this package tries to follow that of the package [ALNS](https://github.com/N-Wouda/ALNS).<|MERGE_RESOLUTION|>--- conflicted
+++ resolved
@@ -1,17 +1,10 @@
 #
 ![logo](images/logo.JPG)
 
-<<<<<<< HEAD
 Welcome to the documentation of the Python package `pykda` which implements the
 Kemeny Decomposition Algorithm (KDA) from [Berkhout and Heidergott (2019)](https://research.vu.nl/ws/portalfiles/portal/104470560/Analysis_of_Markov_influence_graphs.pdf).
-This package allows to decompose a Markov chain into clusters of states, 
-where states within a cluster are relatively more connected to each other compared
-=======
-Welcome to the Python package `pykda`. It implements the Kemeny Decomposition 
-Algorithm (KDA) from [Berkhout and Heidergott (2019)](https://research.vu.nl/ws/portalfiles/portal/104470560/Analysis_of_Markov_influence_graphs.pdf)
- which allows to decompose a Markov chain into clusters of states, 
+ It allows to decompose a Markov chain into clusters of states, 
 where states within a cluster are relatively more connected to each other than compared
->>>>>>> 9a695e21
 to states outside the cluster. 
 
 KDA uses the Kemeny constant as a connectivity measure.
